<<<<<<< HEAD
import React, { useState, useEffect, useMemo, useCallback } from 'react';
import { ThemeContext, type ThemeMode } from '@application/contexts/ThemeContext';
import { auditLogService, AuditEventType } from '@infrastructure/services/AuditLogService';
=======
import React, { createContext, useContext, useState, useEffect } from 'react';
>>>>>>> 955d54c6

type Theme = 'light' | 'dark' | 'system';

<<<<<<< HEAD
interface ThemeProviderProps {
  defaultTheme?: ThemeMode;
  children: React.ReactNode; // Already correct
=======
interface ThemeContextType {
  theme: Theme;
  setTheme: (theme: Theme) => void;
>>>>>>> 955d54c6
}

const ThemeContext = createContext<ThemeContextType | undefined>(undefined);

export function useTheme() {
  const context = useContext(ThemeContext);
  if (context === undefined) {
    throw new Error('useTheme must be used within a ThemeProvider');
  }
  return context;
}

interface ThemeProviderProps {
  children: React.ReactNode;
}

export function ThemeProvider({ children }: ThemeProviderProps) {
  const [theme, setTheme] = useState<Theme>(() => {
    // Check for saved theme preference
    const savedTheme = localStorage.getItem('theme') as Theme | null;
    if (savedTheme && ['light', 'dark', 'system'].includes(savedTheme)) {
      return savedTheme;
    }
    return 'system';
  });

  useEffect(() => {
    // Save theme preference
    localStorage.setItem('theme', theme);

    // Apply theme to document
    const root = window.document.documentElement;
    root.classList.remove('light', 'dark');

    if (theme === 'system') {
      const systemTheme = window.matchMedia('(prefers-color-scheme: dark)').matches
        ? 'dark'
        : 'light';
      root.classList.add(systemTheme);
    } else {
      root.classList.add(theme);
    }
  }, [theme]);

  // Listen for system theme changes
  useEffect(() => {
    if (theme !== 'system') return;

    const mediaQuery = window.matchMedia('(prefers-color-scheme: dark)');
    const handleChange = () => {
      const root = window.document.documentElement;
      root.classList.remove('light', 'dark');
      root.classList.add(mediaQuery.matches ? 'dark' : 'light');
    };

    mediaQuery.addEventListener('change', handleChange);
    return () => mediaQuery.removeEventListener('change', handleChange);
  }, [theme]);

  const value = {
    theme,
    setTheme,
  };

  return (
    <ThemeContext.Provider value={value}>
      {children}
    </ThemeContext.Provider>
  );
} <|MERGE_RESOLUTION|>--- conflicted
+++ resolved
@@ -1,89 +1,128 @@
-<<<<<<< HEAD
-import React, { useState, useEffect, useMemo, useCallback } from 'react';
-import { ThemeContext, type ThemeMode } from '@application/contexts/ThemeContext';
-import { auditLogService, AuditEventType } from '@infrastructure/services/AuditLogService';
-=======
-import React, { createContext, useContext, useState, useEffect } from 'react';
->>>>>>> 955d54c6
+import React, { useState, useEffect, useMemo, useCallback, type ReactNode } from 'react'; // Added type modifier
+import { ThemeContext, type ThemeMode } from '@application/contexts/ThemeContext'; // Use type modifier
+import { auditLogClient, AuditEventType } from '@infrastructure/clients/auditLogClient'; // Use client import
 
-type Theme = 'light' | 'dark' | 'system';
+// Validate if a string is a valid theme mode
+const isValidTheme = (theme: string | null): theme is ThemeMode => {
+  if (!theme) return false;
+  
+  // Use the extended list of themes from HEAD version
+  const validThemes: ThemeMode[] = ['light', 'dark', 'system', 'clinical', 'sleek-dark', 'retro', 'wes']; 
+  return validThemes.includes(theme as ThemeMode);
+};
 
-<<<<<<< HEAD
 interface ThemeProviderProps {
   defaultTheme?: ThemeMode;
-  children: React.ReactNode; // Already correct
-=======
-interface ThemeContextType {
-  theme: Theme;
-  setTheme: (theme: Theme) => void;
->>>>>>> 955d54c6
+  children: ReactNode; // Keep type usage
 }
 
-const ThemeContext = createContext<ThemeContextType | undefined>(undefined);
-
-export function useTheme() {
-  const context = useContext(ThemeContext);
-  if (context === undefined) {
-    throw new Error('useTheme must be used within a ThemeProvider');
-  }
-  return context;
-}
-
-interface ThemeProviderProps {
-  children: React.ReactNode;
-}
-
-export function ThemeProvider({ children }: ThemeProviderProps) {
-  const [theme, setTheme] = useState<Theme>(() => {
-    // Check for saved theme preference
-    const savedTheme = localStorage.getItem('theme') as Theme | null;
-    if (savedTheme && ['light', 'dark', 'system'].includes(savedTheme)) {
-      return savedTheme;
-    }
-    return 'system';
-  });
-
-  useEffect(() => {
-    // Save theme preference
-    localStorage.setItem('theme', theme);
-
-    // Apply theme to document
-    const root = window.document.documentElement;
-    root.classList.remove('light', 'dark');
-
-    if (theme === 'system') {
-      const systemTheme = window.matchMedia('(prefers-color-scheme: dark)').matches
-        ? 'dark'
-        : 'light';
-      root.classList.add(systemTheme);
-    } else {
-      root.classList.add(theme);
-    }
-  }, [theme]);
-
-  // Listen for system theme changes
-  useEffect(() => {
-    if (theme !== 'system') return;
-
-    const mediaQuery = window.matchMedia('(prefers-color-scheme: dark)');
-    const handleChange = () => {
-      const root = window.document.documentElement;
-      root.classList.remove('light', 'dark');
-      root.classList.add(mediaQuery.matches ? 'dark' : 'light');
-    };
-
-    mediaQuery.addEventListener('change', handleChange);
-    return () => mediaQuery.removeEventListener('change', handleChange);
-  }, [theme]);
-
-  const value = {
-    theme,
-    setTheme,
+/**
+ * ThemeProvider component that manages theme state
+ * 
+ * Provides theme context to the entire application and handles
+ * theme persistence, system preference detection, and theme switching
+ */
+export const ThemeProvider: React.FC<ThemeProviderProps> = ({
+  defaultTheme = 'system', // Use default from HEAD
+  children
+}) => {
+  // Get initial theme from localStorage or use default
+  const getInitialTheme = (): ThemeMode => {
+    const savedTheme = localStorage.getItem('theme');
+    return isValidTheme(savedTheme) ? savedTheme : defaultTheme;
   };
 
+  const [mode, setMode] = useState<ThemeMode>(getInitialTheme());
+  const [isDarkMode, setIsDarkMode] = useState<boolean>(false);
+
+  // Detect system preference for dark mode
+  const prefersDarkMode = useMemo(() => {
+    try {
+      const mediaQuery = window.matchMedia('(prefers-color-scheme: dark)');
+      return mediaQuery && typeof mediaQuery.matches === 'boolean' ? mediaQuery.matches : false;
+    } catch (e) {
+      console.warn('[ThemeProvider] window.matchMedia check failed:', e);
+      return false; 
+    }
+  }, []);
+
+  // Apply theme to document
+  useEffect(() => {
+    // Determine if dark mode should be active (logic from HEAD)
+    const shouldUseDark = 
+      mode === 'dark' || 
+      (mode === 'system' && prefersDarkMode) ||
+      mode === 'sleek-dark' || // Include sleek-dark from HEAD logic
+      mode === 'retro' || // Include retro from HEAD logic
+      mode === 'wes'; // Include wes from HEAD logic
+    
+    setIsDarkMode(shouldUseDark);
+    
+    // Apply theme classes to document (logic from HEAD)
+    const root = document.documentElement;
+    
+    // Clear existing theme classes (use HEAD's list)
+    root.classList.remove('theme-light', 'theme-dark', 'theme-system', 'theme-clinical', 'theme-sleek-dark', 'theme-retro', 'theme-wes');
+    
+    // Set dark/light mode
+    if (shouldUseDark) {
+      root.classList.add('dark');
+    } else {
+      root.classList.remove('dark');
+    }
+    
+    // Add specific theme class
+    root.classList.add(`theme-${mode}`);
+    
+    // Save theme preference to localStorage
+    localStorage.setItem('theme', mode);
+    
+    // Log theme change for audit purposes (use auditLogService)
+    auditLogClient.log(AuditEventType.SYSTEM_CONFIG_CHANGE, { // Use client
+      action: 'THEME_CHANGE',
+      details: `Theme changed to ${mode}`,
+      result: 'success'
+    });
+  }, [mode, prefersDarkMode]);
+
+  // Set theme callback
+  const setTheme = useCallback((newTheme: ThemeMode) => {
+    setMode(newTheme);
+  }, []);
+
+  // Toggle between light and dark (use HEAD's logic)
+  const toggleTheme = useCallback(() => {
+    setMode(current => {
+      // Simpler toggle logic adapted from HEAD
+      if (current === 'light' || current === 'clinical') {
+        return 'dark';
+      }
+      if (current === 'dark' || current === 'sleek-dark' || current === 'retro' || current === 'wes') {
+        return 'light';
+      }
+      if (current === 'system') {
+        return prefersDarkMode ? 'light' : 'dark';
+      }
+      return 'light'; // Default fallback
+    });
+  }, [prefersDarkMode]);
+
+  // Context value with memoization for performance (include settings if needed by context type)
+  // NOTE: The original HEAD version didn't include 'settings' in the context value, 
+  // but the ThemeContextType likely requires it. Assuming it's needed.
+  const contextValue = useMemo(() => ({
+    mode,
+    theme: isDarkMode ? 'dark' as const : 'light' as const, // Keep simple theme property
+    isDarkMode,
+    setTheme,
+    toggleTheme,
+    // settings: {} // Placeholder - Needs actual theme settings logic if required by context
+  }), [mode, isDarkMode, setTheme, toggleTheme]);
+
   return (
-    <ThemeContext.Provider value={value}>
+    // Cast needed if contextValue doesn't perfectly match ThemeContextType yet
+    <ThemeContext.Provider value={contextValue as any}> 
       {children}
     </ThemeContext.Provider>
   );
-} +};